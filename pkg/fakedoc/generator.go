// This file is Free Software under the Apache-2.0 License
// without warranty, see README.md and LICENSES/Apache-2.0.txt for details.
//
// SPDX-License-Identifier: Apache-2.0
//
// SPDX-FileCopyrightText: 2024 German Federal Office for Information Security (BSI) <https://www.bsi.bund.de>
// Software-Engineering: 2024 Intevation GmbH <https://intevation.de>

package fakedoc

import (
	"encoding/json"
	"errors"
	"fmt"
	"io"
	"math"
	"math/rand/v2"
	"os"
	"reflect"
	"slices"
	"strings"
	"time"
	"unicode/utf8"

	"github.com/go-loremipsum/loremipsum"
)

// ErrBranchAbandoned is the base errors that indicate that the
// generator should abandon a recursive descent and try again with a
// different branch.
//
// This error is mostly used internally in the generator and is unlikely
// to be returned from Generate method.
var ErrBranchAbandoned = errors.New("branch abandoned")

// ErrDepthExceeded is returned as error by the generator if exceeding
// the maximum depth of the generated document could not be avoided.
// It is based on ErrBranchAbandoned
var ErrDepthExceeded = fmt.Errorf("%w: maximum depth exceeded", ErrBranchAbandoned)

// ErrNoValidValue is returned as error by the generator if no value
// that conforms to the constraints given in the template could be
// generated. This can happen for arrays where UniqueItems is true, for
// instance, if the minimum number of items is large compared to number
// of different valid items.
// It is based on ErrBranchAbandoned
var ErrNoValidValue = fmt.Errorf("%w: could not generate valid value", ErrBranchAbandoned)

// ErrInvalidString is returned as error by the generator if the input
// text is not valid UTF-8. This can happen if the input is a binary
// file not a text document.
var ErrInvalidString = errors.New("not valid utf-8")

// Generator is the type of CSAF document generators
type Generator struct {
<<<<<<< HEAD
	Template   *Template
	Rand       *rand.Rand
	FileCache  map[string]string
	NameSpaces map[string]*NameSpace
}

// NameSpace helps implement TmplID and TmplRef by collecting the IDs
// and references for a name space. It holds both values and references
// so that the references can be set to actually existing IDs once all
// IDs have been generated
type NameSpace struct {
	Values []string
	Refs   []*reference
}

func (ns *NameSpace) addValue(v string) {
	ns.Values = append(ns.Values, v)
}

func (ns *NameSpace) addRef(r *reference) {
	ns.Refs = append(ns.Refs, r)
}

func (ns *NameSpace) snapshot() *NameSpace {
	return &NameSpace{
		Values: ns.Values,
		Refs:   ns.Refs,
	}
}

// reference is the value of a node created for TmplRef or arrays of
// TmplRef during generation. In the former case it represents a single
// reference serialized to JSON as a JSON string. In the latter case
// it's a slice of references serialized as a JSON array of strings.
// The length field indicates which variant it is.
type reference struct {
	namespace string
	// length is less than zero to indicate a single reference, greater
	// or equal to zero to indicate an array
	length int
	values []string
}

func (ref *reference) MarshalJSON() ([]byte, error) {
	if ref.length < 0 {
		return json.Marshal(ref.values[0])
	}
	return json.Marshal(ref.values)
=======
	Template  *Template
	Limits    *Limits
	Rand      *rand.Rand
	FileCache map[string]string
>>>>>>> 292b7973
}

// NewGenerator creates a new Generator based on a Template and an
// optional random number generator. If the random number generator is
// nil, a random number generator with a random seed will be used.
// Limits is an optional limits guidance.
func NewGenerator(
	tmpl *Template,
	limits *Limits,
	rng *rand.Rand,
) *Generator {
	if rng == nil {
		rng = rand.New(rand.NewPCG(rand.Uint64(), rand.Uint64()))
	}
	return &Generator{
<<<<<<< HEAD
		Template:   tmpl,
		Rand:       rng,
		FileCache:  make(map[string]string),
		NameSpaces: make(map[string]*NameSpace),
	}
}

func (gen *Generator) getNamespace(namespace string) *NameSpace {
	if _, ok := gen.NameSpaces[namespace]; !ok {
		gen.NameSpaces[namespace] = &NameSpace{}
=======
		Template:  tmpl,
		Limits:    limits,
		Rand:      rng,
		FileCache: make(map[string]string),
>>>>>>> 292b7973
	}
	return gen.NameSpaces[namespace]
}

// addNSValue adds a value to a namespace
func (gen *Generator) addNSValue(namespace, v string) {
	gen.getNamespace(namespace).addValue(v)
}

// adNSRef adds a reference to a namespace
func (gen *Generator) adNSRef(namespace string, r *reference) {
	gen.getNamespace(namespace).addRef(r)
}

func (gen *Generator) hasNSValues(namespace string) bool {
	return len(gen.getNamespace(namespace).Values) > 0
}

func (gen *Generator) numNSValues(namespace string) int {
	return len(gen.getNamespace(namespace).Values)
}

func (gen *Generator) snapshotNamespaces() map[string]*NameSpace {
	snap := make(map[string]*NameSpace, len(gen.NameSpaces))
	for name, ns := range gen.NameSpaces {
		snap[name] = ns.snapshot()
	}
	return snap
}

func (gen *Generator) restoreSnapshot(snapshot map[string]*NameSpace) {
	gen.NameSpaces = snapshot
}

// Generate generates a document
func (gen *Generator) Generate() (any, error) {
	doc, err := gen.generateNode(gen.Template.Root, 25)
	if err != nil {
		return nil, err
	}

	if err = gen.fixupReferences(); err != nil {
		return nil, err
	}

	return doc, nil
}

func (gen *Generator) generateNode(typename string, depth int) (_ any, err error) {
	if depth <= 0 {
		return nil, ErrDepthExceeded
	}

	nodeTmpl, ok := gen.Template.Types[typename]
	if !ok {
		return nil, fmt.Errorf("unknown type '%s'", typename)
	}

	// make sure IDs generated in abandoned branches are discarded so
	// that we don't end up with e.g. references to group IDs that are
	// not actually there.
	snapshot := gen.snapshotNamespaces()
	defer func() {
		if errors.Is(err, ErrBranchAbandoned) {
			gen.restoreSnapshot(snapshot)
		}
	}()

	switch node := nodeTmpl.(type) {
	case *TmplObject:
		return gen.generateObject(node, depth)
	case *TmplArray:
		return gen.randomArray(node, depth)
	case *TmplOneOf:
		return gen.randomOneOf(node.OneOf, depth)
	case *TmplString:
		if len(node.Enum) > 0 {
			return choose(gen.Rand, node.Enum), nil
		}
		if node.Pattern != nil {
			return node.Pattern.Sample(gen.Rand), nil
		}
		return gen.randomString(node.MinLength, node.MaxLength), nil
	case *TmplLorem:
		return gen.loremIpsum(node.MinLength, node.MaxLength, node.Unit), nil
	case *TmplBook:
		return gen.book(node.MinLength, node.MaxLength, node.Path)
	case *TmplID:
		return gen.generateID(node.Namespace), nil
	case *TmplRef:
		return gen.generateReference(node.Namespace)
	case *TmplNumber:
		return gen.randomNumber(node.Minimum, node.Maximum), nil
	case *TmplDateTime:
		return gen.randomDateTime(node.Minimum, node.Maximum), nil
	default:
		return nil, fmt.Errorf("unexpected template node type %T", nodeTmpl)
	}
}

func (gen *Generator) randomString(minlength, maxlength int) string {
	const chars = " abcdefghijklmnopqrstuvwxyzABCDEFGHIJKLMNOPQRSTUVWXYZ0123456789"
	if minlength < 0 {
		minlength = 0
	}
	if maxlength < 0 {
		// FIXME: make bound on maximum length configurable
		maxlength = minlength + 10
	}
	length := minlength + gen.Rand.IntN(maxlength-minlength+1)
	var builder strings.Builder
	for range length {
		builder.WriteByte(choose(gen.Rand, []byte(chars)))
	}
	return builder.String()
}

func (gen *Generator) randomArray(tmpl *TmplArray, depth int) (any, error) {
	minitems := tmpl.MinItems
	maxitems := tmpl.MaxItems

	if minitems < 0 {
		minitems = 0
	}
	if maxitems < 0 {
		// FIXME: make bound on maximum length configurable
		maxitems = minitems + 2
	}

	if refnode, ok := gen.Template.Types[tmpl.Items].(*TmplRef); ok {
		known := gen.numNSValues(refnode.Namespace)
		if known >= minitems && tmpl.UniqueItems {
			ref := &reference{
				namespace: refnode.Namespace,
				length:    minitems + gen.Rand.IntN(known-minitems+1),
				values:    nil,
			}
			gen.adNSRef(refnode.Namespace, ref)
			return ref, nil
		}
	}

	length := minitems + gen.Rand.IntN(maxitems-minitems+1)
	items := make([]any, 0, length)
	notInItems := func(v any) bool {
		if !tmpl.UniqueItems {
			return true
		}
		return !slices.ContainsFunc(items, func(item any) bool {
			return reflect.DeepEqual(item, v)
		})
	}
	for range length {
		item, err := gen.generateItemUntil(tmpl.Items, 10, depth-1, notInItems)
		switch {
		case errors.Is(err, ErrNoValidValue):
			continue
		case err != nil:
			return nil, err
		}
		items = append(items, item)
	}

	if len(items) < minitems {
		// Should only happen if we could not generate enough unique
		// elements for the array.
		return nil, ErrNoValidValue
	}

	return items, nil
}

// generateItemUntil repeatedly tries to generate an item of type
// typename until an item has been generated for which cond returns
// true. If no such item could be generated in maxAttempts attempts,
// ErrNoValidValue is returned as error. There may be other errors if
// generating an item fails for other reasons.
func (gen *Generator) generateItemUntil(
	typename string,
	maxAttempts int,
	depth int,
	cond func(any) bool,
) (any, error) {
	var (
		item    any
		err     error
		success bool
	)

generateItem:
	for range maxAttempts {
		item, err = gen.generateNode(typename, depth-1)
		switch {
		case err != nil:
			return nil, err
		case !cond(item):
			continue
		default:
			success = true
			break generateItem
		}
	}
	if !success {
		return nil, ErrNoValidValue
	}
	return item, nil
}

func (gen *Generator) randomOneOf(oneof []string, depth int) (any, error) {
	shuffled := shuffle(gen.Rand, oneof)
	var abandoned error
	for _, typename := range shuffled {
		value, err := gen.generateNode(typename, depth-1)
		if errors.Is(err, ErrBranchAbandoned) {
			abandoned = err
			continue
		}
		return value, err
	}

	if abandoned != nil {
		return nil, abandoned
	}
	return nil, fmt.Errorf("could not generate any of %v", oneof)
}

func (gen *Generator) generateObject(node *TmplObject, depth int) (any, error) {
	var optional, required []*Property
	for _, prop := range node.Properties {
		switch {
		case prop.Required:
			required = append(required, prop)
		default:
			optional = append(optional, prop)
		}
	}

	properties := make(map[string]any)
	for _, prop := range required {
		value, err := gen.generateNode(prop.Type, depth-1)
		if err != nil {
			return nil, err
		}
		properties[prop.Name] = value
	}

	// Choose a value for extraProps, the number of optional properties
	// to add based on how many we need at least, node.MinProperties,
	// and how many we may have at most, node.MaxProperties. Both of
	// those may be -1, which means that there are no explicit limits.
	// For the lower bound on the number of properties we can just use
	// the maximum of the number of required properties and
	// MinProperties, minProps. For the upper bound, we choose
	// MaxProperties if it is not negative and the total number of known
	// properties, maxProps. The extra props then, are at least the
	// number of properties still missing in order to reach minProps and
	// at most maxProps. If maxProps > minProps we choose a random
	// number in that range.
	minProps := max(node.MinProperties, len(properties))
	maxProps := node.MaxProperties
	if maxProps < 0 {
		maxProps = len(node.Properties)
	}
	extraProps := minProps - len(properties)
	if maxProps > minProps {
		extraProps += gen.Rand.IntN(maxProps - minProps + 1)
	}

	// generate more properties until we've either generated extraProps
	// additional properties or we run out of optional properties to
	// try. Generating a property may fail because the maximum depth
	// would be exceeded in which case we just try again with a
	// different property.
	var branchAbandoned error
	for extraProps > 0 && len(optional) > 0 {
		i := gen.Rand.IntN(len(optional))
		prop := optional[i]
		optional = slices.Delete(optional, i, i+1)
		value, err := gen.generateNode(prop.Type, depth-1)
		switch {
		case errors.Is(err, ErrBranchAbandoned):
			branchAbandoned = err
			continue
		case err != nil:
			return nil, err
		}
		properties[prop.Name] = value
		extraProps--
	}

	// If we failed to generate at least minProps properties, we've
	// failed to generate a valid object, so we return an error. If the
	// failure is due to exceeding the maximum depth we report that to
	// the caller so that it can try something else.
	if len(properties) < minProps {
		if branchAbandoned != nil {
			return nil, branchAbandoned
		}
		return nil, fmt.Errorf("could not generate at least %d properties", minProps)
	}

	return properties, nil
}

func (gen *Generator) randomNumber(minimum, maximum *float32) float32 {
	low := float64(-math.MaxFloat32)
	high := float64(math.MaxFloat32)
	if minimum != nil {
		low = float64(*minimum)
	}
	if maximum != nil {
		high = float64(*maximum)
	}

	return float32(low + gen.Rand.Float64()*(high-low))
}

func (gen *Generator) randomDateTime(mindate, maxdate *time.Time) time.Time {
	if mindate == nil {
		if maxdate == nil {
			now := time.Now()
			maxdate = &now
		}
		d := maxdate.AddDate(-1, 0, 0)
		mindate = &d
	}
	if maxdate == nil {
		d := mindate.AddDate(1, 0, 0)
		maxdate = &d
	}
	duration := maxdate.Sub(*mindate)

	return mindate.Add(time.Duration(gen.Rand.Float64() * float64(duration)))
}

func (gen *Generator) loremIpsum(minlength, maxlength int, unit LoremUnit) string {
	if minlength < 0 {
		minlength = 0
	}
	if maxlength < 0 {
		// FIXME: make bound on maximum length configurable
		maxlength = minlength + 10
	}

	length := minlength + gen.Rand.IntN(maxlength-minlength)

	lorem := loremipsum.NewWithSeed(gen.Rand.Int64())
	switch unit {
	case LoremSentences:
		return lorem.Sentences(length)
	case LoremParagraphs:
		return lorem.Paragraphs(length)
	default:
		return lorem.Words(length)
	}
}

func (gen *Generator) book(minlength, maxlength int, path string) (string, error) {
	if minlength < 0 {
		minlength = 0
	}
	if maxlength < 0 {
		// FIXME: make bound on maximum length configurable
		maxlength = minlength + 10
	}

	length := minlength + gen.Rand.IntN(maxlength-minlength)
	content, ok := gen.FileCache[path]
	if !ok {
		file, err := os.Open(path)
		if err != nil {
			return "", err
		}
		defer file.Close()
		byteContent, err := io.ReadAll(file)
		if err != nil {
			return "", err
		}
		content = string(byteContent)
		if !utf8.ValidString(content) {
			return "", ErrInvalidString
		}
		gen.FileCache[path] = content
	}

	// Correctly trim by UTF-8 runes
	trimmed := []rune(content)
	if len(trimmed) < length {
		length = len(trimmed)
	}
	trimmed = trimmed[:length]
	return string(trimmed), nil
}

func (gen *Generator) generateID(namespace string) string {
	id := gen.randomString(1, 20)
	gen.addNSValue(namespace, id)
	return id
}

func (gen *Generator) generateReference(namespace string) (any, error) {
	if !gen.hasNSValues(namespace) {
		return nil, fmt.Errorf(
			"%w: no IDs in namespace %q", ErrBranchAbandoned, namespace,
		)
	}

	ref := &reference{
		namespace: namespace,
		length:    -1,
		values:    nil,
	}
	gen.adNSRef(namespace, ref)
	return ref, nil
}

func (gen *Generator) fixupReferences() error {
	for name, ns := range gen.NameSpaces {
		if len(ns.Values) == 0 && len(ns.Refs) > 0 {
			// this should never happen because references should
			// only be generated if there are values available
			return fmt.Errorf(
				"no IDs when filling references in namespace %q",
				name,
			)
		}
		for _, ref := range ns.Refs {
			switch {
			case ref.length < 0:
				ref.values = []string{choose(gen.Rand, ns.Values)}
			case ref.length == 0:
				ref.values = nil
			default:
				ref.values = chooseK(gen.Rand, ref.length, ns.Values)
			}
		}
	}
	return nil
}<|MERGE_RESOLUTION|>--- conflicted
+++ resolved
@@ -53,8 +53,8 @@
 
 // Generator is the type of CSAF document generators
 type Generator struct {
-<<<<<<< HEAD
 	Template   *Template
+	Limits     *Limits
 	Rand       *rand.Rand
 	FileCache  map[string]string
 	NameSpaces map[string]*NameSpace
@@ -102,12 +102,6 @@
 		return json.Marshal(ref.values[0])
 	}
 	return json.Marshal(ref.values)
-=======
-	Template  *Template
-	Limits    *Limits
-	Rand      *rand.Rand
-	FileCache map[string]string
->>>>>>> 292b7973
 }
 
 // NewGenerator creates a new Generator based on a Template and an
@@ -123,8 +117,8 @@
 		rng = rand.New(rand.NewPCG(rand.Uint64(), rand.Uint64()))
 	}
 	return &Generator{
-<<<<<<< HEAD
 		Template:   tmpl,
+		Limits:     limits,
 		Rand:       rng,
 		FileCache:  make(map[string]string),
 		NameSpaces: make(map[string]*NameSpace),
@@ -134,12 +128,6 @@
 func (gen *Generator) getNamespace(namespace string) *NameSpace {
 	if _, ok := gen.NameSpaces[namespace]; !ok {
 		gen.NameSpaces[namespace] = &NameSpace{}
-=======
-		Template:  tmpl,
-		Limits:    limits,
-		Rand:      rng,
-		FileCache: make(map[string]string),
->>>>>>> 292b7973
 	}
 	return gen.NameSpaces[namespace]
 }
