// This file is Free Software under the Apache-2.0 License
// without warranty, see README.md and LICENSES/Apache-2.0.txt for details.
//
// SPDX-License-Identifier: Apache-2.0
//
// SPDX-FileCopyrightText: 2024 German Federal Office for Information Security (BSI) <https://www.bsi.bund.de>
// Software-Engineering: 2024 Intevation GmbH <https://intevation.de>

package fakedoc

import (
	"errors"
	"fmt"
	"io"
	"math"
	"math/rand/v2"
	"os"
	"reflect"
	"slices"
	"strings"
	"time"
	"unicode/utf8"

	"github.com/go-loremipsum/loremipsum"
)

// ErrDepthExceeded is returned as error by the generator if exceeding
// the maximum depth of the generated document could not be avoided.
// This is mostly used internally in the generator and is unlikely to be
// returned from Generate method.
var ErrDepthExceeded = errors.New("maximum depth exceeded")

// ErrNoValidValue is returned as error by the generator if no value
// that conforms to the constraints given in the template could be
// generated. This can happen for arrays where UniqueItems is true, for
// instance, if the minimum number of items is large compared to number
// of different valid items.
var ErrNoValidValue = errors.New("could not generate valid value")

// ErrInvalidString is returned as error by the generator if the input
// text is not valid UTF-8. This can happen if the input is a binary
// file not a text document.
var ErrInvalidString = errors.New("not valid utf-8")

// Generator is the type of CSAF document generators
type Generator struct {
<<<<<<< HEAD
	Template *Template
	Limits   *Limits
	Rand     *rand.Rand
=======
	Template  *Template
	Rand      *rand.Rand
	FileCache map[string]string
>>>>>>> 99eb16a3
}

// NewGenerator creates a new Generator based on a Template and an
// optional random number generator. If the random number generator is
// nil, a random number generator with a random seed will be used.
// Limits is an optional limits guidance.
func NewGenerator(
	tmpl *Template,
	limits *Limits,
	rng *rand.Rand,
) *Generator {
	if rng == nil {
		rng = rand.New(rand.NewPCG(rand.Uint64(), rand.Uint64()))
	}
	return &Generator{
<<<<<<< HEAD
		Template: tmpl,
		Limits:   limits,
		Rand:     rng,
=======
		Template:  tmpl,
		Rand:      rng,
		FileCache: make(map[string]string),
>>>>>>> 99eb16a3
	}
}

// Generate generates a document
func (gen *Generator) Generate() (any, error) {
	return gen.generateNode(gen.Template.Root, 25)
}

func (gen *Generator) generateNode(typename string, depth int) (any, error) {
	if depth <= 0 {
		return nil, ErrDepthExceeded
	}

	nodeTmpl, ok := gen.Template.Types[typename]
	if !ok {
		return nil, fmt.Errorf("unknown type '%s'", typename)
	}
	switch node := nodeTmpl.(type) {
	case *TmplObject:
		return gen.generateObject(node, depth)
	case *TmplArray:
		return gen.randomArray(node, depth)
	case *TmplOneOf:
		typename := choose(gen.Rand, node.OneOf)
		return gen.generateNode(typename, depth-1)
	case *TmplString:
		if len(node.Enum) > 0 {
			return choose(gen.Rand, node.Enum), nil
		}
		if node.Pattern != nil {
			return node.Pattern.Sample(gen.Rand), nil
		}
		return gen.randomString(node.MinLength, node.MaxLength), nil
	case *TmplLorem:
		return gen.loremIpsum(node.MinLength, node.MaxLength, node.Unit), nil
	case *TmplBook:
		return gen.book(node.MinLength, node.MaxLength, node.Path)
	case *TmplNumber:
		return gen.randomNumber(node.Minimum, node.Maximum), nil
	case *TmplDateTime:
		return gen.randomDateTime(node.Minimum, node.Maximum), nil
	default:
		return nil, fmt.Errorf("unexpected template node type %T", nodeTmpl)
	}
}

func (gen *Generator) randomString(minlength, maxlength int) string {
	const chars = " abcdefghijklmnopqrstuvwxyzABCDEFGHIJKLMNOPQRSTUVWXYZ0123456789"
	if minlength < 0 {
		minlength = 0
	}
	if maxlength < 0 {
		// FIXME: make bound on maximum length configurable
		maxlength = minlength + 10
	}
	length := minlength + gen.Rand.IntN(maxlength-minlength+1)
	var builder strings.Builder
	for range length {
		builder.WriteByte(choose(gen.Rand, []byte(chars)))
	}
	return builder.String()
}

func (gen *Generator) randomArray(tmpl *TmplArray, depth int) (any, error) {
	minitems := tmpl.MinItems
	maxitems := tmpl.MaxItems

	if minitems < 0 {
		minitems = 0
	}
	if maxitems < 0 {
		// FIXME: make bound on maximum length configurable
		maxitems = minitems + 2
	}

	length := minitems + gen.Rand.IntN(maxitems-minitems+1)
	items := make([]any, 0, length)
	notInItems := func(v any) bool {
		if !tmpl.UniqueItems {
			return true
		}
		return !slices.ContainsFunc(items, func(item any) bool {
			return reflect.DeepEqual(item, v)
		})
	}
	for range length {
		item, err := gen.generateItemUntil(tmpl.Items, 10, depth-1, notInItems)
		switch {
		case errors.Is(err, ErrNoValidValue):
			continue
		case err != nil:
			return nil, err
		}
		items = append(items, item)
	}

	if len(items) < minitems {
		// Should only happen if we could not generate enough unique
		// elements for the array.
		return nil, ErrNoValidValue
	}

	return items, nil
}

// generateItemUntil repeatedly tries to generate an item of type
// typename until an item has been generated for which cond returns
// true. If no such item could be generated in maxAttempts attempts,
// ErrNoValidValue is returned as error. There may be other errors if
// generating an item fails for other reasons.
func (gen *Generator) generateItemUntil(
	typename string,
	maxAttempts int,
	depth int,
	cond func(any) bool,
) (any, error) {
	var (
		item    any
		err     error
		success bool
	)

generateItem:
	for range maxAttempts {
		item, err = gen.generateNode(typename, depth-1)
		switch {
		case err != nil:
			return nil, err
		case !cond(item):
			continue
		default:
			success = true
			break generateItem
		}
	}
	if !success {
		return nil, ErrNoValidValue
	}
	return item, nil
}

func (gen *Generator) generateObject(node *TmplObject, depth int) (any, error) {
	properties := make(map[string]any)
	optional := make([]*Property, 0, len(node.Properties))
	for _, prop := range node.Properties {
		switch {
		case prop.Required:
			value, err := gen.generateNode(prop.Type, depth-1)
			if err != nil {
				return nil, err
			}
			properties[prop.Name] = value
		default:
			optional = append(optional, prop)
		}
	}

	// Choose a value for extraProps, the number of optional properties
	// to add based on how many we need at least, node.MinProperties,
	// and how many we may have at most, node.MaxProperties. Both of
	// those may be -1, which means that there are no explicit limits.
	// For the lower bound on the number of properties we can just use
	// the maximum of the number of required properties and
	// MinProperties, minProps. For the upper bound, we choose
	// MaxProperties if it is not negative and the total number of known
	// properties, maxProps. The extra props then, are at least the
	// number of properties still missing in order to reach minProps and
	// at most maxProps. If maxProps > minProps we choose a random
	// number in that range.
	minProps := max(node.MinProperties, len(properties))
	maxProps := node.MaxProperties
	if maxProps < 0 {
		maxProps = len(node.Properties)
	}
	extraProps := minProps - len(properties)
	if maxProps > minProps {
		extraProps += gen.Rand.IntN(maxProps - minProps + 1)
	}

	// generate more properties until we've either generated extraProps
	// additional properties or we run out of optional properties to
	// try. Generating a property may fail because the maximum depth
	// would be exceeded in which case we just try again with a
	// different property.
	depthExceeded := false
	for extraProps > 0 && len(optional) > 0 {
		i := gen.Rand.IntN(len(optional))
		prop := optional[i]
		optional = slices.Delete(optional, i, i+1)
		value, err := gen.generateNode(prop.Type, depth-1)
		switch {
		case errors.Is(err, ErrDepthExceeded):
			depthExceeded = true
			continue
		case err != nil:
			return nil, err
		}
		properties[prop.Name] = value
		extraProps--
	}

	// If we failed to generate at least minProps properties, we've
	// failed to generate a valid object, so we return an error. If the
	// failure is due to exceeding the maximum depth we report that to
	// the caller so that it can try something else.
	if len(properties) < minProps {
		if depthExceeded {
			return nil, ErrDepthExceeded
		}
		return nil, fmt.Errorf("could not generate at least %d properties", minProps)
	}

	return properties, nil
}

func (gen *Generator) randomNumber(minimum, maximum *float32) float32 {
	low := float64(-math.MaxFloat32)
	high := float64(math.MaxFloat32)
	if minimum != nil {
		low = float64(*minimum)
	}
	if maximum != nil {
		high = float64(*maximum)
	}

	return float32(low + gen.Rand.Float64()*(high-low))
}

func (gen *Generator) randomDateTime(mindate, maxdate *time.Time) time.Time {
	if mindate == nil {
		if maxdate == nil {
			now := time.Now()
			maxdate = &now
		}
		d := maxdate.AddDate(-1, 0, 0)
		mindate = &d
	}
	if maxdate == nil {
		d := mindate.AddDate(1, 0, 0)
		maxdate = &d
	}
	duration := maxdate.Sub(*mindate)

	return mindate.Add(time.Duration(gen.Rand.Float64() * float64(duration)))
}

func (gen *Generator) loremIpsum(minlength, maxlength int, unit LoremUnit) string {
	if minlength < 0 {
		minlength = 0
	}
	if maxlength < 0 {
		// FIXME: make bound on maximum length configurable
		maxlength = minlength + 10
	}

	length := minlength + gen.Rand.IntN(maxlength-minlength)

	lorem := loremipsum.NewWithSeed(gen.Rand.Int64())
	switch unit {
	case LoremSentences:
		return lorem.Sentences(length)
	case LoremParagraphs:
		return lorem.Paragraphs(length)
	default:
		return lorem.Words(length)
	}
}

func (gen *Generator) book(minlength, maxlength int, path string) (string, error) {
	if minlength < 0 {
		minlength = 0
	}
	if maxlength < 0 {
		// FIXME: make bound on maximum length configurable
		maxlength = minlength + 10
	}

	length := minlength + gen.Rand.IntN(maxlength-minlength)
	content, ok := gen.FileCache[path]
	if !ok {
		file, err := os.Open(path)
		if err != nil {
			return "", err
		}
		defer file.Close()
		byteContent, err := io.ReadAll(file)
		if err != nil {
			return "", err
		}
		content = string(byteContent)
		if !utf8.ValidString(content) {
			return "", ErrInvalidString
		}
		gen.FileCache[path] = content
	}

	// Correctly trim by UTF-8 runes
	trimmed := []rune(content)
	if len(trimmed) < length {
		length = len(trimmed)
	}
	trimmed = trimmed[:length]
	return string(trimmed), nil
}<|MERGE_RESOLUTION|>--- conflicted
+++ resolved
@@ -44,15 +44,10 @@
 
 // Generator is the type of CSAF document generators
 type Generator struct {
-<<<<<<< HEAD
-	Template *Template
-	Limits   *Limits
-	Rand     *rand.Rand
-=======
 	Template  *Template
+	Limits    *Limits
 	Rand      *rand.Rand
 	FileCache map[string]string
->>>>>>> 99eb16a3
 }
 
 // NewGenerator creates a new Generator based on a Template and an
@@ -68,15 +63,10 @@
 		rng = rand.New(rand.NewPCG(rand.Uint64(), rand.Uint64()))
 	}
 	return &Generator{
-<<<<<<< HEAD
-		Template: tmpl,
-		Limits:   limits,
-		Rand:     rng,
-=======
 		Template:  tmpl,
+		Limits:    limits,
 		Rand:      rng,
 		FileCache: make(map[string]string),
->>>>>>> 99eb16a3
 	}
 }
 
