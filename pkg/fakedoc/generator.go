// This file is Free Software under the Apache-2.0 License
// without warranty, see README.md and LICENSES/Apache-2.0.txt for details.
//
// SPDX-License-Identifier: Apache-2.0
//
// SPDX-FileCopyrightText: 2024 German Federal Office for Information Security (BSI) <https://www.bsi.bund.de>
// Software-Engineering: 2024 Intevation GmbH <https://intevation.de>

package fakedoc

import (
	"encoding/binary"
	"encoding/json"
	"errors"
	"fmt"
	"hash"
	"hash/fnv"
	"io"
	"math"
	"math/rand/v2"
	"os"
	"reflect"
	"slices"
	"strings"
	"sync"
	"time"
	"unicode/utf8"

	"github.com/go-loremipsum/loremipsum"
)

// ErrBranchAbandoned is the base errors that indicate that the
// generator should abandon a recursive descent and try again with a
// different branch.
//
// This error is mostly used internally in the generator and is unlikely
// to be returned from Generate method.
var ErrBranchAbandoned = errors.New("branch abandoned")

// ErrDepthExceeded is returned as error by the generator if exceeding
// the maximum depth of the generated document could not be avoided.
// It is based on ErrBranchAbandoned
var ErrDepthExceeded = fmt.Errorf("%w: maximum depth exceeded", ErrBranchAbandoned)

// ErrNoValidValue is returned as error by the generator if no value
// that conforms to the constraints given in the template could be
// generated. This can happen for arrays where UniqueItems is true, for
// instance, if the minimum number of items is large compared to number
// of different valid items.
// It is based on ErrBranchAbandoned
var ErrNoValidValue = fmt.Errorf("%w: could not generate valid value", ErrBranchAbandoned)

// ErrInvalidString is returned as error by the generator if the input
// text is not valid UTF-8. This can happen if the input is a binary
// file not a text document.
var ErrInvalidString = errors.New("not valid utf-8")

// Generator is the type of CSAF document generators
type Generator struct {
	Template     *Template
	Limits       *Limits
	SizeFactor   float64
	ForceMaxSize bool
	Rand         *rand.Rand
	FileCache    map[string]string
	NameSpaces   map[string]*NameSpace
}

// NameSpace helps implement TmplID and TmplRef by collecting the IDs
// and references for a name space. It holds both values and references
// so that the references can be set to actually existing IDs once all
// IDs have been generated
type NameSpace struct {
	Values []string
	Refs   []*reference
}

func (ns *NameSpace) addValue(v string) {
	ns.Values = append(ns.Values, v)
}

func (ns *NameSpace) addRef(r *reference) {
	ns.Refs = append(ns.Refs, r)
}

func (ns *NameSpace) snapshot() *NameSpace {
	return &NameSpace{
		Values: ns.Values,
		Refs:   ns.Refs,
	}
}

// reference is the value of a node created for TmplRef or arrays of
// TmplRef during generation. In the former case it represents a single
// reference serialized to JSON as a JSON string. In the latter case
// it's a slice of references serialized as a JSON array of strings.
// The length field indicates which variant it is.
type reference struct {
	Namespace string
	// Length is less than zero to indicate a single reference, greater
	// or equal to zero to indicate an array
	Length int
	Values []string
}

func (ref *reference) MarshalJSON() ([]byte, error) {
	if ref.Length < 0 {
		return json.Marshal(ref.Values[0])
	}
	return json.Marshal(ref.Values)
}

// NewGenerator creates a new Generator based on a Template and an
// optional random number generator. If the random number generator is
// nil, a random number generator with a random seed will be used.
// Limits is an optional limits guidance.
func NewGenerator(
	tmpl *Template,
	limits *Limits,
	sizeFactor float64,
	forceMaxSize bool,
	rng *rand.Rand,
) *Generator {
	if rng == nil {
		seed1, seed2 := rand.Uint64(), rand.Uint64()
		fmt.Fprintf(os.Stderr, "pcg:%x:%x\n", seed1, seed2)
		rng = rand.New(rand.NewPCG(seed1, seed2))
	}
	return &Generator{
		Template:     tmpl,
		Limits:       limits,
		SizeFactor:   sizeFactor,
		ForceMaxSize: forceMaxSize,
		Rand:         rng,
		FileCache:    make(map[string]string),
		NameSpaces:   make(map[string]*NameSpace),
	}
}

func (gen *Generator) getNamespace(namespace string) *NameSpace {
	if _, ok := gen.NameSpaces[namespace]; !ok {
		gen.NameSpaces[namespace] = &NameSpace{}
	}
	return gen.NameSpaces[namespace]
}

// addNSValue adds a value to a namespace
func (gen *Generator) addNSValue(namespace, v string) {
	gen.getNamespace(namespace).addValue(v)
}

// adNSRef adds a reference to a namespace
func (gen *Generator) adNSRef(namespace string, r *reference) {
	gen.getNamespace(namespace).addRef(r)
}

func (gen *Generator) hasNSValues(namespace string) bool {
	return len(gen.getNamespace(namespace).Values) > 0
}

func (gen *Generator) numNSValues(namespace string) int {
	return len(gen.getNamespace(namespace).Values)
}

func (gen *Generator) snapshotNamespaces() map[string]*NameSpace {
	snap := make(map[string]*NameSpace, len(gen.NameSpaces))
	for name, ns := range gen.NameSpaces {
		snap[name] = ns.snapshot()
	}
	return snap
}

func (gen *Generator) restoreSnapshot(snapshot map[string]*NameSpace) {
	gen.NameSpaces = snapshot
}

// Generate generates a document
func (gen *Generator) Generate() (any, error) {
	limits := gen.Limits.ArrayLimits()
	doc, err := gen.generateNode(gen.Template.Root, limits, 25)
	if err != nil {
		return nil, err
	}

	if err = gen.fixupReferences(); err != nil {
		return nil, err
	}

	return doc, nil
}

func (gen *Generator) generateNode(typename string, limits *LimitNode, depth int) (_ any, err error) {
	if depth <= 0 {
		return nil, ErrDepthExceeded
	}
	// make sure IDs generated in abandoned branches are discarded so
	// that we don't end up with e.g. references to group IDs that are
	// not actually there.
	snapshot := gen.snapshotNamespaces()
	defer func() {
		if errors.Is(err, ErrBranchAbandoned) {
			gen.restoreSnapshot(snapshot)
		}
	}()
	if nodeTmpl := gen.Template.Types[typename]; nodeTmpl != nil {
		return nodeTmpl.Instantiate(gen, limits, depth)
	}
	return nil, fmt.Errorf("unknown type %q", typename)
}

func (gen *Generator) randomString(minlength, maxlength int) string {
	const chars = " abcdefghijklmnopqrstuvwxyzABCDEFGHIJKLMNOPQRSTUVWXYZ0123456789"
	if minlength < 0 {
		minlength = 0
	}
	if maxlength < 0 {
		// FIXME: make bound on maximum length configurable
		maxlength = minlength + 10
	}
	length := minlength + gen.Rand.IntN(maxlength-minlength+1)
	var builder strings.Builder
	for range length {
		builder.WriteByte(choose(gen.Rand, []byte(chars)))
	}
	return builder.String()
}

var sortPool = sync.Pool{
	New: func() any {
		arr := make([]string, 0, 4)
		return &arr
	},
}

func hashing(v any, h hash.Hash64) {
	switch x := v.(type) {
	case string:
		io.WriteString(h, x)
	case []any:
		binary.Write(h, binary.NativeEndian, int32(len(x)))
		for _, y := range x {
			hashing(y, h)
		}
	case time.Time:
		if data, err := x.MarshalBinary(); err == nil {
			h.Write(data)
		}
	case *reference:
		io.WriteString(h, x.Namespace)
		binary.Write(h, binary.NativeEndian, int32(x.Length))
		binary.Write(h, binary.NativeEndian, int32(len(x.Values)))
		for _, y := range x.Values {
			io.WriteString(h, y)
		}
	case map[string]any:
		binary.Write(h, binary.NativeEndian, int32(len(x)))
		keys := *sortPool.Get().(*[]string)
		for key := range x {
			keys = append(keys, key)
		}
		slices.Sort(keys)
		for _, key := range keys {
			io.WriteString(h, key)
			hashing(x[key], h)
		}
		clear(keys)
		keys = keys[:0]
		sortPool.Put(&keys)
	default:
		panic(fmt.Sprintf("unkown type: %T", v))
	}
}

func (gen *Generator) randomArray(tmpl *TmplArray, limits *LimitNode, depth int) (any, error) {
	minitems := tmpl.MinItems
	maxitems := tmpl.MaxItems

	if minitems < 0 {
		minitems = 0
	}
	if maxitems < 0 {
		maxLimit := int(gen.SizeFactor * float64(limits.GetLimit()))
		maxitems = max(minitems, maxLimit)
	}

	if refnode, ok := gen.Template.Types[tmpl.Items].(*TmplRef); ok {
		known := gen.numNSValues(refnode.Namespace)
		if known >= minitems && tmpl.UniqueItems {
			ref := &reference{
				Namespace: refnode.Namespace,
				Length:    minitems + gen.Rand.IntN(known-minitems+1),
				Values:    nil,
			}
			gen.adNSRef(refnode.Namespace, ref)
			return ref, nil
		}
	}

	length := maxitems
	if !gen.ForceMaxSize {
		length = minitems + gen.Rand.IntN(maxitems-minitems+1)
	}

	var (
<<<<<<< HEAD
		hashes map[uint64][]any
		hash   hash.Hash64
		key    uint64
=======
		items      []any
		hashes     map[uint64][]any
		hasher     func(any) uint64
		key        uint64
		notInItems func(any) bool
>>>>>>> 605b099b
	)

	if tmpl.UniqueItems {
		hashes = map[uint64][]any{}
		hash = fnv.New64()
		notInItems = func(v any) bool {
			hash.Reset()
			hashing(v, hash)
			key = hash.Sum64()
			return !slices.ContainsFunc(hashes[key], func(item any) bool {
				return reflect.DeepEqual(item, v)
			})
		}
	}

	for range length {
		item, err := gen.generateItemUntil(tmpl.Items, 10, limits, depth-1, notInItems)
		switch {
		case errors.Is(err, ErrNoValidValue):
			continue
		case err != nil:
			return nil, err
		}
		if items == nil {
			// We alloc the items slice here to tame the GC.
			// If we pre-alloc it before the loop and an error occurrs
			// the GC is having a bad/hard time to free the memory as the
			// randomArray method is called at a high rate and the slices
			// tend to be large.
			// It is observed that the errors occurr mainly with the
			// creation of the first item so we delay the allocation
			// after this point.
			items = make([]any, 0, length)
		}
		items = append(items, item)
		if hashes != nil {
			hashes[key] = append(hashes[key], item)
		}
	}

	if len(items) < minitems {
		// Should only happen if we could not generate enough unique
		// elements for the array.
		return nil, ErrNoValidValue
	}

	return items, nil
}

// generateItemUntil repeatedly tries to generate an item of type
// typename until an item has been generated for which cond returns
// true. If no such item could be generated in maxAttempts attempts,
// ErrNoValidValue is returned as error. There may be other errors if
// generating an item fails for other reasons.
func (gen *Generator) generateItemUntil(
	typename string,
	maxAttempts int,
	limits *LimitNode,
	depth int,
	cond func(any) bool,
) (any, error) {
	for range maxAttempts {
		item, err := gen.generateNode(typename, limits, depth-1)
		if err != nil {
			return nil, err
		}
		if cond == nil || cond(item) {
			return item, nil
		}
	}
	return nil, ErrNoValidValue
}

func (gen *Generator) randomOneOf(oneof []string, limits *LimitNode, depth int) (any, error) {
	shuffled := shuffle(gen.Rand, oneof)
	var abandoned error
	for _, typename := range shuffled {
		value, err := gen.generateNode(typename, limits, depth-1)
		if errors.Is(err, ErrBranchAbandoned) {
			abandoned = err
			continue
		}
		return value, err
	}

	if abandoned != nil {
		return nil, abandoned
	}
	return nil, fmt.Errorf("could not generate any of %v", oneof)
}

func (gen *Generator) generateObject(node *TmplObject, limits *LimitNode, depth int) (any, error) {
	var optional, required []*Property
	for _, prop := range node.Properties {
		switch {
		case prop.Required:
			required = append(required, prop)
		default:
			optional = append(optional, prop)
		}
	}

	properties := make(map[string]any)
	for _, prop := range required {
		value, err := gen.generateNode(prop.Type, limits.Descend(prop.Name), depth-1)
		if err != nil {
			return nil, err
		}
		properties[prop.Name] = value
	}

	// Choose a value for extraProps, the number of optional properties
	// to add based on how many we need at least, node.MinProperties,
	// and how many we may have at most, node.MaxProperties. Both of
	// those may be -1, which means that there are no explicit limits.
	// For the lower bound on the number of properties we can just use
	// the maximum of the number of required properties and
	// MinProperties, minProps. For the upper bound, we choose
	// MaxProperties if it is not negative and the total number of known
	// properties, maxProps. The extra props then, are at least the
	// number of properties still missing in order to reach minProps and
	// at most maxProps. If maxProps > minProps we choose a random
	// number in that range.
	minProps := max(node.MinProperties, len(properties))
	maxProps := node.MaxProperties
	if maxProps < 0 {
		maxProps = len(node.Properties)
	}
	extraProps := minProps - len(properties)
	if maxProps > minProps {
		extraProps += gen.Rand.IntN(maxProps - minProps + 1)
	}

	// generate more properties until we've either generated extraProps
	// additional properties or we run out of optional properties to
	// try. Generating a property may fail because the maximum depth
	// would be exceeded in which case we just try again with a
	// different property.
	var branchAbandoned error
	for extraProps > 0 && len(optional) > 0 {
		i := gen.Rand.IntN(len(optional))
		prop := optional[i]
		optional = slices.Delete(optional, i, i+1)
		value, err := gen.generateNode(prop.Type, limits.Descend(prop.Name), depth-1)
		switch {
		case errors.Is(err, ErrBranchAbandoned):
			branchAbandoned = err
			continue
		case err != nil:
			return nil, err
		}
		properties[prop.Name] = value
		extraProps--
	}

	// If we failed to generate at least minProps properties, we've
	// failed to generate a valid object, so we return an error. If the
	// failure is due to exceeding the maximum depth we report that to
	// the caller so that it can try something else.
	if len(properties) < minProps {
		if branchAbandoned != nil {
			return nil, branchAbandoned
		}
		return nil, fmt.Errorf("could not generate at least %d properties", minProps)
	}

	return properties, nil
}

func (gen *Generator) randomNumber(minimum, maximum *float32) float32 {
	low := float64(-math.MaxFloat32)
	high := float64(math.MaxFloat32)
	if minimum != nil {
		low = float64(*minimum)
	}
	if maximum != nil {
		high = float64(*maximum)
	}

	return float32(low + gen.Rand.Float64()*(high-low))
}

func (gen *Generator) randomDateTime(mindate, maxdate *time.Time) time.Time {
	if mindate == nil {
		if maxdate == nil {
			now := time.Now()
			maxdate = &now
		}
		d := maxdate.AddDate(-1, 0, 0)
		mindate = &d
	}
	if maxdate == nil {
		d := mindate.AddDate(1, 0, 0)
		maxdate = &d
	}
	duration := maxdate.Sub(*mindate)

	return mindate.Add(time.Duration(gen.Rand.Float64() * float64(duration)))
}

func (gen *Generator) loremIpsum(minlength, maxlength int, unit LoremUnit) string {
	if minlength < 0 {
		minlength = 0
	}
	if maxlength < 0 {
		// FIXME: make bound on maximum length configurable
		maxlength = minlength + 10
	}

	length := minlength + gen.Rand.IntN(maxlength-minlength)

	lorem := loremipsum.NewWithSeed(gen.Rand.Int64())
	switch unit {
	case LoremSentences:
		return lorem.Sentences(length)
	case LoremParagraphs:
		return lorem.Paragraphs(length)
	default:
		return lorem.Words(length)
	}
}

func (gen *Generator) book(minlength, maxlength int, path string) (string, error) {
	if minlength < 0 {
		minlength = 0
	}
	if maxlength < 0 {
		// FIXME: make bound on maximum length configurable
		maxlength = minlength + 10
	}

	length := minlength + gen.Rand.IntN(maxlength-minlength)
	content, ok := gen.FileCache[path]
	if !ok {
		file, err := os.Open(path)
		if err != nil {
			return "", err
		}
		defer file.Close()
		byteContent, err := io.ReadAll(file)
		if err != nil {
			return "", err
		}
		content = string(byteContent)
		if !utf8.ValidString(content) {
			return "", ErrInvalidString
		}
		gen.FileCache[path] = content
	}

	// Correctly trim by UTF-8 runes
	trimmed := []rune(content)
	if len(trimmed) < length {
		length = len(trimmed)
	}
	trimmed = trimmed[:length]
	return string(trimmed), nil
}

func (gen *Generator) generateID(namespace string) string {
	id := gen.randomString(1, 20)
	gen.addNSValue(namespace, id)
	return id
}

func (gen *Generator) generateReference(namespace string) (any, error) {
	if !gen.hasNSValues(namespace) {
		return nil, fmt.Errorf(
			"%w: no IDs in namespace %q", ErrBranchAbandoned, namespace,
		)
	}

	ref := &reference{
		Namespace: namespace,
		Length:    -1,
		Values:    nil,
	}
	gen.adNSRef(namespace, ref)
	return ref, nil
}

func (gen *Generator) fixupReferences() error {
	for name, ns := range gen.NameSpaces {
		if len(ns.Values) == 0 && len(ns.Refs) > 0 {
			// this should never happen because references should
			// only be generated if there are values available
			return fmt.Errorf(
				"no IDs when filling references in namespace %q",
				name,
			)
		}
		for _, ref := range ns.Refs {
			switch {
			case ref.Length < 0:
				ref.Values = []string{choose(gen.Rand, ns.Values)}
			case ref.Length == 0:
				ref.Values = nil
			default:
				ref.Values = chooseK(gen.Rand, ref.Length, ns.Values)
			}
		}
	}
	return nil
}<|MERGE_RESOLUTION|>--- conflicted
+++ resolved
@@ -22,7 +22,6 @@
 	"reflect"
 	"slices"
 	"strings"
-	"sync"
 	"time"
 	"unicode/utf8"
 
@@ -225,13 +224,6 @@
 	return builder.String()
 }
 
-var sortPool = sync.Pool{
-	New: func() any {
-		arr := make([]string, 0, 4)
-		return &arr
-	},
-}
-
 func hashing(v any, h hash.Hash64) {
 	switch x := v.(type) {
 	case string:
@@ -254,7 +246,7 @@
 		}
 	case map[string]any:
 		binary.Write(h, binary.NativeEndian, int32(len(x)))
-		keys := *sortPool.Get().(*[]string)
+		keys := make([]string, 0, len(x))
 		for key := range x {
 			keys = append(keys, key)
 		}
@@ -265,7 +257,6 @@
 		}
 		clear(keys)
 		keys = keys[:0]
-		sortPool.Put(&keys)
 	default:
 		panic(fmt.Sprintf("unkown type: %T", v))
 	}
@@ -302,17 +293,11 @@
 	}
 
 	var (
-<<<<<<< HEAD
-		hashes map[uint64][]any
-		hash   hash.Hash64
-		key    uint64
-=======
 		items      []any
+		hash       hash.Hash64
 		hashes     map[uint64][]any
-		hasher     func(any) uint64
 		key        uint64
 		notInItems func(any) bool
->>>>>>> 605b099b
 	)
 
 	if tmpl.UniqueItems {
