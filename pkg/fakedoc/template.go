--- conflicted
+++ resolved
@@ -373,11 +373,11 @@
 	return nil
 }
 
-<<<<<<< HEAD
 // Instantiate implements TmplNode
 func (t *TmplBook) Instantiate(gen *Generator, _ int) (any, error) {
 	return gen.book(t.MinLength, t.MaxLength, t.Path)
-=======
+}
+
 // TmplID describes how to generate IDs that may be referenced from
 // elsewhere in the document by TmplRef types using the same namespace.
 type TmplID struct {
@@ -401,6 +401,11 @@
 	return nil
 }
 
+// Instantiate implements TmplNode
+func (t *TmplID) Instantiate(gen *Generator, _ int) (any, error) {
+	return gen.generateID(t.Namespace), nil
+}
+
 // TmplRef generate strings that are chosen from the IDs generated for
 // the TmplID with the same namespace
 type TmplRef struct {
@@ -422,7 +427,11 @@
 		return err
 	}
 	return nil
->>>>>>> cc908021
+}
+
+// Instantiate implements TmplNode
+func (t *TmplRef) Instantiate(gen *Generator, _ int) (any, error) {
+	return gen.generateReference(t.Namespace)
 }
 
 // TmplNumber describes how to generate numbers
